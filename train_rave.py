--- conflicted
+++ resolved
@@ -58,11 +58,8 @@
         D_MULTIPLIER = 4
         D_N_LAYERS = 4
 
-<<<<<<< HEAD
         WARMUP = setting(default=1000, small=1000000, large=3000000)
-=======
-        WARMUP = setting(default=100, small=1000000, large=3000000)
->>>>>>> 9df3c93c
+
         MODE = "hinge"
         CKPT = None
 
